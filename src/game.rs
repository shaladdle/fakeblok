--- conflicted
+++ resolved
@@ -1,8 +1,4 @@
-<<<<<<< HEAD
-use piston_window::{context::Context, rectangle, types, G2d, Key, Transformed};
-=======
 use piston_window::{context::Context, rectangle, types, G2d, Key};
->>>>>>> bf83b259
 use serde::{Deserialize, Serialize};
 
 pub type GameInt = f32;
@@ -314,16 +310,8 @@
             entity.segments(self.bottom_right, |rect| {
                 rectangle(
                     self.colors[i],
-<<<<<<< HEAD
-                    rect.scale(
-                        1. / self.bottom_right.x as f64,
-                        1. / self.bottom_right.y as f64,
-                    ),
-                    transform,
-=======
                     <_ as Into<types::Rectangle<f64>>>::into(rect),
                     c.transform,
->>>>>>> bf83b259
                     g,
                 );
             });

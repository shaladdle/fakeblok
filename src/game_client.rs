--- conflicted
+++ resolved
@@ -10,10 +10,6 @@
 use tarpc::client::{self, NewClient};
 use tarpc::context;
 use tokio::runtime::current_thread;
-<<<<<<< HEAD
-=======
-use tokio::timer::Interval;
->>>>>>> b83bc598
 
 pub struct GameClient {
     game: Arc<Mutex<game::Game>>,

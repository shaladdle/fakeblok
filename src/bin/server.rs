use clap::{App, Arg};
use fakeblok::game::{self, Game, Point};
use fakeblok::rpc_service::Game as GameRpcTrait;
use futures::{
    future::{self},
    prelude::*,
};
use log::{error, info};
use piston_window::{
    clear, Event, EventLoop, EventSettings, Events, Loop, OpenGL, PistonWindow, WindowSettings,
};
use pretty_env_logger;
use std::io;
use std::net::SocketAddr;
use std::sync::{Arc, Mutex};
use tarpc::server::{self, Channel};
use tokio::runtime::current_thread;
use tokio::sync::watch;

<<<<<<< HEAD
async fn run_server(
    server_addr: SocketAddr,
    game: watch::Receiver<Game>,
    keys: Arc<Mutex<HashSet<Key>>>,
) -> io::Result<()> {
    let server = fakeblok::server::Server::new(game, keys);
=======
async fn run_server(server_addr: SocketAddr, game: Arc<Mutex<Game>>) -> io::Result<()> {
    let server = fakeblok::server::Server::new(game);
>>>>>>> b83bc598

    // tarpc_json_transport is provided by the associated crate tarpc-json-transport. It makes it easy
    // to start up a serde-powered json serialization strategy over TCP.
    tarpc_json_transport::listen(&server_addr)?
        // Ignore accept errors.
        .filter_map(|r| future::ready(r.ok()))
        .map(server::BaseChannel::with_defaults)
        .map(move |channel| {
            info!("Cloning server");
<<<<<<< HEAD
            let peer_addr = channel.as_ref().peer_addr().unwrap();
            let handler = server.new_handler_for_ip(peer_addr).unwrap();
            let player_id = handler.player_id();
            info!("Handler for player {} created", player_id);
            async move {
                channel.respond_with(handler.serve()).execute().await;
                info!("Handler for player {} done", player_id);
=======
            let server = server.clone();
            async move {
                info!("Creating response future");
                let mut response_stream = channel.respond_with(server.serve());
                while let Some(handler) = response_stream.next().await {
                    // No need to do response handling concurrently, because thee futures are
                    // very short-lived.
                    handler?.await
                }
                info!("Done");
                Ok::<_, io::Error>(())
>>>>>>> b83bc598
            }
        })
        .buffer_unordered(10)
        .for_each(|_| async {})
        .await;
    Ok(())
}

<<<<<<< HEAD
fn process_loop(game: &mut Game, lp: &Loop, keys: &HashSet<Key>) -> bool {
    let mut modified = false;
=======
async fn run_server_a(server_addr: SocketAddr, game: Arc<Mutex<Game>>) {
    if let Err(err) = run_server(server_addr, game).await {
        error!("Error run_server_a: {:?}", err);
    }
}

fn process_loop(game: &mut Game, lp: &Loop) {
>>>>>>> b83bc598
    match lp {
        Loop::Idle(_) => {}
        Loop::Update(_) => {
            game.tick();
<<<<<<< HEAD
            for key in keys {
                modified = modified || game.process_key(key);
            }
=======
>>>>>>> b83bc598
        }
        Loop::AfterRender(_) => {}
        lp => panic!("Didn't expect {:?}", lp),
    }
    modified
}

<<<<<<< HEAD
fn run_ui(mut game: game::Game, game_tx: watch::Sender<game::Game>, keys: Arc<Mutex<HashSet<Key>>>) -> io::Result<()> {
=======
fn run_ui(game: Arc<Mutex<game::Game>>) -> io::Result<()> {
>>>>>>> b83bc598
    let opengl = OpenGL::V3_2;
    let mut window: PistonWindow = WindowSettings::new("shapes", [512; 2])
        .exit_on_esc(true)
        .graphics_api(opengl)
        .build()
        .unwrap();
    window.set_lazy(true);

    let mut events = Events::new(EventSettings::new().ups(1000));
    info!("start!");
    while let Some(event) = events.next(&mut window) {
        match event {
            Event::Loop(Loop::Render(_)) => {
                window.draw_2d(&event, |c, g, _| {
                    clear([1.0; 4], g);
                    game.draw(c, g);
                });
            }
            Event::Loop(ref lp) => {
<<<<<<< HEAD
                let keys = keys.lock().unwrap();
                process_loop(&mut game, lp, &keys);
                game_tx.broadcast(game.clone()).unwrap();
=======
                let mut game = game.lock().unwrap();
                process_loop(&mut game, lp);
>>>>>>> b83bc598
            }
            _ => {}
        }
    }
    info!("end :(");
    Ok(())
}

fn main() -> io::Result<()> {
    pretty_env_logger::init();

    info!("Hello");

    let flags = App::new("Fakeblok Server")
        .version("0.1")
        .author("Tim <tikue@google.com>")
        .author("Adam <aawright@google.com>")
        .about("Run a fakeblok server that clients can connect to")
        .arg(Arg::from_usage(
            "-p --port <number> Sets the port number to listen on",
        ))
        .get_matches();

    let port = flags.value_of("port").unwrap();
    let port: u16 = port
        .parse()
        .unwrap_or_else(|e| panic!(r#"--port value "{}" invalid: {}"#, port, e));

    let game = game::Game::new(
        Point {
            x: 10_000.,
            y: 10_000.,
        },
<<<<<<< HEAD
        1000,
    );
    let keys = Arc::new(Mutex::new(HashSet::new()));
    let (game_tx, game_rx) = watch::channel(game.clone());
    {
        let keys = keys.clone();
=======
        1000.,
    )));
    {
        let game = game.clone();
>>>>>>> b83bc598
        let server_addr: SocketAddr = ([0, 0, 0, 0u8], port).into();
        std::thread::spawn(move || {
            let mut runtime = current_thread::Runtime::new().unwrap();
            info!("Start server");
<<<<<<< HEAD
            runtime.block_on(async {
                if let Err(err) = run_server(server_addr, game_rx, keys).await {
                    error!("Error run_server_a: {:?}", err);
                }
            });
=======
            runtime.block_on(run_server_a(server_addr, game));
>>>>>>> b83bc598
            info!("Server done");
            runtime.run().unwrap();
        });
    }
    info!("Start ui");
<<<<<<< HEAD
    run_ui(game, game_tx, keys)?;
=======
    run_ui(game)?;
>>>>>>> b83bc598
    Ok(())
}<|MERGE_RESOLUTION|>--- conflicted
+++ resolved
@@ -17,17 +17,12 @@
 use tokio::runtime::current_thread;
 use tokio::sync::watch;
 
-<<<<<<< HEAD
 async fn run_server(
     server_addr: SocketAddr,
-    game: watch::Receiver<Game>,
-    keys: Arc<Mutex<HashSet<Key>>>,
+    game: Arc<Mutex<game::Game>>,
+    game_rx: watch::Receiver<Game>,
 ) -> io::Result<()> {
-    let server = fakeblok::server::Server::new(game, keys);
-=======
-async fn run_server(server_addr: SocketAddr, game: Arc<Mutex<Game>>) -> io::Result<()> {
-    let server = fakeblok::server::Server::new(game);
->>>>>>> b83bc598
+    let server = fakeblok::server::Server::new(game, game_rx);
 
     // tarpc_json_transport is provided by the associated crate tarpc-json-transport. It makes it easy
     // to start up a serde-powered json serialization strategy over TCP.
@@ -37,19 +32,13 @@
         .map(server::BaseChannel::with_defaults)
         .map(move |channel| {
             info!("Cloning server");
-<<<<<<< HEAD
             let peer_addr = channel.as_ref().peer_addr().unwrap();
             let handler = server.new_handler_for_ip(peer_addr).unwrap();
             let player_id = handler.player_id();
             info!("Handler for player {} created", player_id);
             async move {
-                channel.respond_with(handler.serve()).execute().await;
-                info!("Handler for player {} done", player_id);
-=======
-            let server = server.clone();
-            async move {
                 info!("Creating response future");
-                let mut response_stream = channel.respond_with(server.serve());
+                let mut response_stream = channel.respond_with(handler.serve());
                 while let Some(handler) = response_stream.next().await {
                     // No need to do response handling concurrently, because thee futures are
                     // very short-lived.
@@ -57,7 +46,6 @@
                 }
                 info!("Done");
                 Ok::<_, io::Error>(())
->>>>>>> b83bc598
             }
         })
         .buffer_unordered(10)
@@ -66,40 +54,18 @@
     Ok(())
 }
 
-<<<<<<< HEAD
-fn process_loop(game: &mut Game, lp: &Loop, keys: &HashSet<Key>) -> bool {
+fn process_loop(game: &mut Game, lp: &Loop) -> bool {
     let mut modified = false;
-=======
-async fn run_server_a(server_addr: SocketAddr, game: Arc<Mutex<Game>>) {
-    if let Err(err) = run_server(server_addr, game).await {
-        error!("Error run_server_a: {:?}", err);
-    }
-}
-
-fn process_loop(game: &mut Game, lp: &Loop) {
->>>>>>> b83bc598
     match lp {
         Loop::Idle(_) => {}
-        Loop::Update(_) => {
-            game.tick();
-<<<<<<< HEAD
-            for key in keys {
-                modified = modified || game.process_key(key);
-            }
-=======
->>>>>>> b83bc598
-        }
+        Loop::Update(_) => game.tick(),
         Loop::AfterRender(_) => {}
         lp => panic!("Didn't expect {:?}", lp),
     }
     modified
 }
 
-<<<<<<< HEAD
-fn run_ui(mut game: game::Game, game_tx: watch::Sender<game::Game>, keys: Arc<Mutex<HashSet<Key>>>) -> io::Result<()> {
-=======
-fn run_ui(game: Arc<Mutex<game::Game>>) -> io::Result<()> {
->>>>>>> b83bc598
+fn run_ui(game: Arc<Mutex<game::Game>>, game_tx: watch::Sender<game::Game>) -> io::Result<()> {
     let opengl = OpenGL::V3_2;
     let mut window: PistonWindow = WindowSettings::new("shapes", [512; 2])
         .exit_on_esc(true)
@@ -115,18 +81,14 @@
             Event::Loop(Loop::Render(_)) => {
                 window.draw_2d(&event, |c, g, _| {
                     clear([1.0; 4], g);
+                    let mut game = game.lock().unwrap();
                     game.draw(c, g);
                 });
             }
             Event::Loop(ref lp) => {
-<<<<<<< HEAD
-                let keys = keys.lock().unwrap();
-                process_loop(&mut game, lp, &keys);
-                game_tx.broadcast(game.clone()).unwrap();
-=======
                 let mut game = game.lock().unwrap();
                 process_loop(&mut game, lp);
->>>>>>> b83bc598
+                game_tx.broadcast(game.clone()).unwrap();
             }
             _ => {}
         }
@@ -160,41 +122,26 @@
             x: 10_000.,
             y: 10_000.,
         },
-<<<<<<< HEAD
-        1000,
+        1000f32,
     );
-    let keys = Arc::new(Mutex::new(HashSet::new()));
     let (game_tx, game_rx) = watch::channel(game.clone());
-    {
-        let keys = keys.clone();
-=======
-        1000.,
-    )));
+    let game = Arc::new(Mutex::new(game));
     {
         let game = game.clone();
->>>>>>> b83bc598
         let server_addr: SocketAddr = ([0, 0, 0, 0u8], port).into();
         std::thread::spawn(move || {
             let mut runtime = current_thread::Runtime::new().unwrap();
             info!("Start server");
-<<<<<<< HEAD
             runtime.block_on(async {
-                if let Err(err) = run_server(server_addr, game_rx, keys).await {
+                if let Err(err) = run_server(server_addr, game, game_rx).await {
                     error!("Error run_server_a: {:?}", err);
                 }
             });
-=======
-            runtime.block_on(run_server_a(server_addr, game));
->>>>>>> b83bc598
             info!("Server done");
             runtime.run().unwrap();
         });
     }
     info!("Start ui");
-<<<<<<< HEAD
-    run_ui(game, game_tx, keys)?;
-=======
-    run_ui(game)?;
->>>>>>> b83bc598
+    run_ui(game, game_tx)?;
     Ok(())
 }